--- conflicted
+++ resolved
@@ -347,11 +347,7 @@
  * exists for ce that is a submodule -- it is a submodule that is not
  * checked out).  Return negative for an error.
  */
-<<<<<<< HEAD
-static int check_removed(const struct cache_entry *ce, struct stat *st, char *symcache)
-=======
 static int check_removed(const struct cache_entry *ce, struct stat *st)
->>>>>>> c40641b7
 {
 	if (lstat(ce->name, st) < 0) {
 		if (errno != ENOENT && errno != ENOTDIR)
@@ -425,11 +421,7 @@
 			memset(&(dpath->parent[0]), 0,
 			       sizeof(struct combine_diff_parent)*5);
 
-<<<<<<< HEAD
-			changed = check_removed(ce, &st, symcache);
-=======
 			changed = check_removed(ce, &st);
->>>>>>> c40641b7
 			if (!changed)
 				dpath->mode = ce_mode_from_stat(ce, st.st_mode);
 			else {
@@ -493,11 +485,7 @@
 		if (ce_uptodate(ce))
 			continue;
 
-<<<<<<< HEAD
-		changed = check_removed(ce, &st, symcache);
-=======
 		changed = check_removed(ce, &st);
->>>>>>> c40641b7
 		if (changed) {
 			if (changed < 0) {
 				perror(ce->name);
@@ -558,11 +546,7 @@
 	if (!cached) {
 		int changed;
 		struct stat st;
-<<<<<<< HEAD
-		changed = check_removed(ce, &st, cbdata->symcache);
-=======
 		changed = check_removed(ce, &st);
->>>>>>> c40641b7
 		if (changed < 0)
 			return -1;
 		else if (changed) {
