#!/bin/sh
#
# Copyright (c) 2005, 2006 Junio C Hamano

SUBDIRECTORY_OK=Yes
OPTIONS_KEEPDASHDASH=
OPTIONS_SPEC="\
git-am [options] <mbox>|<Maildir>...
git-am [options] --resolved
git-am [options] --skip
--
d,dotest=       (removed -- do not use)
i,interactive   run interactively
b,binary        pass --allo-binary-replacement to git-apply
3,3way          allow fall back on 3way merging if needed
s,signoff       add a Signed-off-by line to the commit message
u,utf8          recode into utf8 (default)
k,keep          pass -k flag to git-mailinfo
whitespace=     pass it through git-apply
C=              pass it through git-apply
p=              pass it through git-apply
resolvemsg=     override error message when patch failure occurs
r,resolved      to be used after a patch failure
skip            skip the current patch
rebasing        (internal use for git-rebase)"

. git-sh-setup
prefix=$(git rev-parse --show-prefix)
set_reflog_action am
require_work_tree
cd_to_toplevel

git var GIT_COMMITTER_IDENT >/dev/null || exit

stop_here () {
    echo "$1" >"$dotest/next"
    exit 1
}

stop_here_user_resolve () {
    if [ -n "$resolvemsg" ]; then
	    printf '%s\n' "$resolvemsg"
	    stop_here $1
    fi
    cmdline=$(basename $0)
    if test '' != "$interactive"
    then
        cmdline="$cmdline -i"
    fi
    if test '' != "$threeway"
    then
        cmdline="$cmdline -3"
    fi
    echo "When you have resolved this problem run \"$cmdline --resolved\"."
    echo "If you would prefer to skip this patch, instead run \"$cmdline --skip\"."

    stop_here $1
}

go_next () {
	rm -f "$dotest/$msgnum" "$dotest/msg" "$dotest/msg-clean" \
		"$dotest/patch" "$dotest/info"
	echo "$next" >"$dotest/next"
	this=$next
}

cannot_fallback () {
	echo "$1"
	echo "Cannot fall back to three-way merge."
	exit 1
}

fall_back_3way () {
    O_OBJECT=`cd "$GIT_OBJECT_DIRECTORY" && pwd`

    rm -fr "$dotest"/patch-merge-*
    mkdir "$dotest/patch-merge-tmp-dir"

    # First see if the patch records the index info that we can use.
    git apply --build-fake-ancestor "$dotest/patch-merge-tmp-index" \
	"$dotest/patch" &&
    GIT_INDEX_FILE="$dotest/patch-merge-tmp-index" \
    git write-tree >"$dotest/patch-merge-base+" ||
    cannot_fallback "Repository lacks necessary blobs to fall back on 3-way merge."

    echo Using index info to reconstruct a base tree...
    if GIT_INDEX_FILE="$dotest/patch-merge-tmp-index" \
	git apply $binary --cached <"$dotest/patch"
    then
	mv "$dotest/patch-merge-base+" "$dotest/patch-merge-base"
	mv "$dotest/patch-merge-tmp-index" "$dotest/patch-merge-index"
    else
        cannot_fallback "Did you hand edit your patch?
It does not apply to blobs recorded in its index."
    fi

    test -f "$dotest/patch-merge-index" &&
    his_tree=$(GIT_INDEX_FILE="$dotest/patch-merge-index" git write-tree) &&
    orig_tree=$(cat "$dotest/patch-merge-base") &&
    rm -fr "$dotest"/patch-merge-* || exit 1

    echo Falling back to patching base and 3-way merge...

    # This is not so wrong.  Depending on which base we picked,
    # orig_tree may be wildly different from ours, but his_tree
    # has the same set of wildly different changes in parts the
    # patch did not touch, so recursive ends up canceling them,
    # saying that we reverted all those changes.

    eval GITHEAD_$his_tree='"$FIRSTLINE"'
    export GITHEAD_$his_tree
    git-merge-recursive $orig_tree -- HEAD $his_tree || {
	    git rerere
	    echo Failed to merge in the changes.
	    exit 1
    }
    unset GITHEAD_$his_tree
}

prec=4
dotest=".dotest"
sign= utf8=t keep= skip= interactive= resolved= binary= rebasing=
resolvemsg= resume=
git_apply_opt=

while test $# != 0
do
	case "$1" in
	-i|--interactive)
		interactive=t ;;
	-b|--binary)
		binary=t ;;
	-3|--3way)
		threeway=t ;;
	-s|--signoff)
		sign=t ;;
	-u|--utf8)
		utf8=t ;; # this is now default
	--no-utf8)
		utf8= ;;
	-k|--keep)
		keep=t ;;
	-r|--resolved)
		resolved=t ;;
	--skip)
		skip=t ;;
	--rebasing)
		rebasing=t threeway=t keep=t binary=t ;;
	-d|--dotest)
		die "-d option is no longer supported.  Do not use."
		;;
	--resolvemsg)
		shift; resolvemsg=$1 ;;
	--whitespace)
		git_apply_opt="$git_apply_opt $1=$2"; shift ;;
	-C|-p)
		git_apply_opt="$git_apply_opt $1$2"; shift ;;
	--)
		shift; break ;;
	*)
		usage ;;
	esac
	shift
done

# If the dotest directory exists, but we have finished applying all the
# patches in them, clear it out.
if test -d "$dotest" &&
   last=$(cat "$dotest/last") &&
   next=$(cat "$dotest/next") &&
   test $# != 0 &&
   test "$next" -gt "$last"
then
   rm -fr "$dotest"
fi

if test -d "$dotest"
then
	case "$#,$skip$resolved" in
	0,*t*)
		# Explicit resume command and we do not have file, so
		# we are happy.
		: ;;
	0,)
		# No file input but without resume parameters; catch
		# user error to feed us a patch from standard input
		# when there is already $dotest.  This is somewhat
		# unreliable -- stdin could be /dev/null for example
		# and the caller did not intend to feed us a patch but
		# wanted to continue unattended.
		tty -s
		;;
	*)
		false
		;;
	esac ||
	die "previous dotest directory $dotest still exists but mbox given."
	resume=yes
else
	# Make sure we are not given --skip nor --resolved
	test ",$skip,$resolved," = ,,, ||
		die "Resolve operation not in progress, we are not resuming."

	# Start afresh.
	mkdir -p "$dotest" || exit

	if test -n "$prefix" && test $# != 0
	then
		first=t
		for arg
		do
			test -n "$first" && {
				set x
				first=
			}
			case "$arg" in
			/*)
				set "$@" "$arg" ;;
			*)
				set "$@" "$prefix$arg" ;;
			esac
		done
		shift
	fi
	git mailsplit -d"$prec" -o"$dotest" -b -- "$@" > "$dotest/last" ||  {
		rm -fr "$dotest"
		exit 1
	}

	# -b, -s, -u, -k and --whitespace flags are kept for the
	# resuming session after a patch failure.
	# -3 and -i can and must be given when resuming.
	echo "$binary" >"$dotest/binary"
	echo " $ws" >"$dotest/whitespace"
	echo "$sign" >"$dotest/sign"
	echo "$utf8" >"$dotest/utf8"
	echo "$keep" >"$dotest/keep"
	echo 1 >"$dotest/next"
	if test -n "$rebasing"
	then
		: >"$dotest/rebasing"
	else
		: >"$dotest/applying"
	fi
fi

case "$resolved" in
'')
	files=$(git diff-index --cached --name-only HEAD --) || exit
	if [ "$files" ]; then
	   echo "Dirty index: cannot apply patches (dirty: $files)" >&2
	   exit 1
	fi
esac

if test "$(cat "$dotest/binary")" = t
then
	binary=--allow-binary-replacement
fi
if test "$(cat "$dotest/utf8")" = t
then
	utf8=-u
else
	utf8=-n
fi
if test "$(cat "$dotest/keep")" = t
then
	keep=-k
fi
ws=`cat "$dotest/whitespace"`
if test "$(cat "$dotest/sign")" = t
then
	SIGNOFF=`git-var GIT_COMMITTER_IDENT | sed -e '
			s/>.*/>/
			s/^/Signed-off-by: /'
		`
else
	SIGNOFF=
fi

last=`cat "$dotest/last"`
this=`cat "$dotest/next"`
if test "$skip" = t
then
	git rerere clear
	this=`expr "$this" + 1`
	resume=
fi

if test "$this" -gt "$last"
then
	echo Nothing to do.
	rm -fr "$dotest"
	exit
fi

while test "$this" -le "$last"
do
	msgnum=`printf "%0${prec}d" $this`
	next=`expr "$this" + 1`
	test -f "$dotest/$msgnum" || {
		resume=
		go_next
		continue
	}

	# If we are not resuming, parse and extract the patch information
	# into separate files:
	#  - info records the authorship and title
	#  - msg is the rest of commit log message
	#  - patch is the patch body.
	#
	# When we are resuming, these files are either already prepared
	# by the user, or the user can tell us to do so by --resolved flag.
	case "$resume" in
	'')
		git mailinfo $keep $utf8 "$dotest/msg" "$dotest/patch" \
			<"$dotest/$msgnum" >"$dotest/info" ||
			stop_here $this

		# skip pine's internal folder data
		grep '^Author: Mail System Internal Data$' \
			<"$dotest"/info >/dev/null &&
			go_next && continue

		test -s $dotest/patch || {
			echo "Patch is empty.  Was it split wrong?"
			stop_here $this
		}
		if test -f "$dotest/rebasing" &&
			commit=$(sed -e 's/^From \([0-9a-f]*\) .*/\1/' \
				-e q "$dotest/$msgnum") &&
			test "$(git cat-file -t "$commit")" = commit
		then
			git cat-file commit "$commit" |
			sed -e '1,/^$/d' >"$dotest/msg-clean"
		else
			SUBJECT="$(sed -n '/^Subject/ s/Subject: //p' "$dotest/info")"
			case "$keep_subject" in -k)  SUBJECT="[PATCH] $SUBJECT" ;; esac

<<<<<<< HEAD
			(echo "$SUBJECT" ; echo ; cat "$dotest/msg") |
=======
			(printf '%s\n\n' "$SUBJECT"; cat "$dotest/msg") |
>>>>>>> 88760460
				git stripspace > "$dotest/msg-clean"
		fi
		;;
	esac

	GIT_AUTHOR_NAME="$(sed -n '/^Author/ s/Author: //p' "$dotest/info")"
	GIT_AUTHOR_EMAIL="$(sed -n '/^Email/ s/Email: //p' "$dotest/info")"
	GIT_AUTHOR_DATE="$(sed -n '/^Date/ s/Date: //p' "$dotest/info")"

	if test -z "$GIT_AUTHOR_EMAIL"
	then
		echo "Patch does not have a valid e-mail address."
		stop_here $this
	fi

	export GIT_AUTHOR_NAME GIT_AUTHOR_EMAIL GIT_AUTHOR_DATE

	case "$resume" in
	'')
	    if test '' != "$SIGNOFF"
	    then
		LAST_SIGNED_OFF_BY=`
		    sed -ne '/^Signed-off-by: /p' \
		    "$dotest/msg-clean" |
		    sed -ne '$p'
		`
		ADD_SIGNOFF=`
		    test "$LAST_SIGNED_OFF_BY" = "$SIGNOFF" || {
		    test '' = "$LAST_SIGNED_OFF_BY" && echo
		    echo "$SIGNOFF"
		}`
	    else
		ADD_SIGNOFF=
	    fi
	    {
		if test -s "$dotest/msg-clean"
		then
			cat "$dotest/msg-clean"
		fi
		if test '' != "$ADD_SIGNOFF"
		then
			echo "$ADD_SIGNOFF"
		fi
	    } >"$dotest/final-commit"
	    ;;
	*)
		case "$resolved$interactive" in
		tt)
			# This is used only for interactive view option.
			git diff-index -p --cached HEAD -- >"$dotest/patch"
			;;
		esac
	esac

	resume=
	if test "$interactive" = t
	then
	    test -t 0 ||
	    die "cannot be interactive without stdin connected to a terminal."
	    action=again
	    while test "$action" = again
	    do
		echo "Commit Body is:"
		echo "--------------------------"
		cat "$dotest/final-commit"
		echo "--------------------------"
		printf "Apply? [y]es/[n]o/[e]dit/[v]iew patch/[a]ccept all "
		read reply
		case "$reply" in
		[yY]*) action=yes ;;
		[aA]*) action=yes interactive= ;;
		[nN]*) action=skip ;;
		[eE]*) git_editor "$dotest/final-commit"
		       action=again ;;
		[vV]*) action=again
		       LESS=-S ${PAGER:-less} "$dotest/patch" ;;
		*)     action=again ;;
		esac
	    done
	else
	    action=yes
	fi
	FIRSTLINE=$(head -1 "$dotest/final-commit")

	if test $action = skip
	then
		go_next
		continue
	fi

	if test -x "$GIT_DIR"/hooks/applypatch-msg
	then
		"$GIT_DIR"/hooks/applypatch-msg "$dotest/final-commit" ||
		stop_here $this
	fi

	printf 'Applying %s\n' "$FIRSTLINE"

	case "$resolved" in
	'')
		git apply $git_apply_opt $binary --index "$dotest/patch"
		apply_status=$?
		;;
	t)
		# Resolved means the user did all the hard work, and
		# we do not have to do any patch application.  Just
		# trust what the user has in the index file and the
		# working tree.
		resolved=
		git diff-index --quiet --cached HEAD -- && {
			echo "No changes - did you forget to use 'git add'?"
			stop_here_user_resolve $this
		}
		unmerged=$(git ls-files -u)
		if test -n "$unmerged"
		then
			echo "You still have unmerged paths in your index"
			echo "did you forget to use 'git add'?"
			stop_here_user_resolve $this
		fi
		apply_status=0
		git rerere
		;;
	esac

	if test $apply_status = 1 && test "$threeway" = t
	then
		if (fall_back_3way)
		then
		    # Applying the patch to an earlier tree and merging the
		    # result may have produced the same tree as ours.
		    git diff-index --quiet --cached HEAD -- && {
			echo No changes -- Patch already applied.
			go_next
			continue
		    }
		    # clear apply_status -- we have successfully merged.
		    apply_status=0
		fi
	fi
	if test $apply_status != 0
	then
		echo Patch failed at $msgnum.
		stop_here_user_resolve $this
	fi

	if test -x "$GIT_DIR"/hooks/pre-applypatch
	then
		"$GIT_DIR"/hooks/pre-applypatch || stop_here $this
	fi

	tree=$(git write-tree) &&
	parent=$(git rev-parse --verify HEAD) &&
	commit=$(git commit-tree $tree -p $parent <"$dotest/final-commit") &&
	git update-ref -m "$GIT_REFLOG_ACTION: $FIRSTLINE" HEAD $commit $parent ||
	stop_here $this

	if test -x "$GIT_DIR"/hooks/post-applypatch
	then
		"$GIT_DIR"/hooks/post-applypatch
	fi

	go_next
done

git gc --auto

rm -fr "$dotest"<|MERGE_RESOLUTION|>--- conflicted
+++ resolved
@@ -338,11 +338,7 @@
 			SUBJECT="$(sed -n '/^Subject/ s/Subject: //p' "$dotest/info")"
 			case "$keep_subject" in -k)  SUBJECT="[PATCH] $SUBJECT" ;; esac
 
-<<<<<<< HEAD
-			(echo "$SUBJECT" ; echo ; cat "$dotest/msg") |
-=======
 			(printf '%s\n\n' "$SUBJECT"; cat "$dotest/msg") |
->>>>>>> 88760460
 				git stripspace > "$dotest/msg-clean"
 		fi
 		;;
