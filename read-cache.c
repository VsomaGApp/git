/*
 * GIT - The information manager from hell
 *
 * Copyright (C) Linus Torvalds, 2005
 */
#define NO_THE_INDEX_COMPATIBILITY_MACROS
#include "cache.h"
#include "cache-tree.h"
#include "refs.h"
#include "dir.h"

/* Index extensions.
 *
 * The first letter should be 'A'..'Z' for extensions that are not
 * necessary for a correct operation (i.e. optimization data).
 * When new extensions are added that _needs_ to be understood in
 * order to correctly interpret the index file, pick character that
 * is outside the range, to cause the reader to abort.
 */

#define CACHE_EXT(s) ( (s[0]<<24)|(s[1]<<16)|(s[2]<<8)|(s[3]) )
#define CACHE_EXT_TREE 0x54524545	/* "TREE" */

struct index_state the_index;

static void set_index_entry(struct index_state *istate, int nr, struct cache_entry *ce)
{
	istate->cache[nr] = ce;
	add_name_hash(istate, ce);
}

static void replace_index_entry(struct index_state *istate, int nr, struct cache_entry *ce)
{
	struct cache_entry *old = istate->cache[nr];

	remove_name_hash(old);
	set_index_entry(istate, nr, ce);
	istate->cache_changed = 1;
}

/*
 * This only updates the "non-critical" parts of the directory
 * cache, ie the parts that aren't tracked by GIT, and only used
 * to validate the cache.
 */
void fill_stat_cache_info(struct cache_entry *ce, struct stat *st)
{
	ce->ce_ctime = st->st_ctime;
	ce->ce_mtime = st->st_mtime;
	ce->ce_dev = st->st_dev;
	ce->ce_ino = st->st_ino;
	ce->ce_uid = st->st_uid;
	ce->ce_gid = st->st_gid;
	ce->ce_size = st->st_size;

	if (assume_unchanged)
		ce->ce_flags |= CE_VALID;

	if (S_ISREG(st->st_mode))
		ce_mark_uptodate(ce);
}

static int ce_compare_data(struct cache_entry *ce, struct stat *st)
{
	int match = -1;
	int fd = open(ce->name, O_RDONLY);

	if (fd >= 0) {
		unsigned char sha1[20];
		if (!index_fd(sha1, fd, st, 0, OBJ_BLOB, ce->name))
			match = hashcmp(sha1, ce->sha1);
		/* index_fd() closed the file descriptor already */
	}
	return match;
}

static int ce_compare_link(struct cache_entry *ce, size_t expected_size)
{
	int match = -1;
	char *target;
	void *buffer;
	unsigned long size;
	enum object_type type;
	int len;

	target = xmalloc(expected_size);
	len = readlink(ce->name, target, expected_size);
	if (len != expected_size) {
		free(target);
		return -1;
	}
	buffer = read_sha1_file(ce->sha1, &type, &size);
	if (!buffer) {
		free(target);
		return -1;
	}
	if (size == expected_size)
		match = memcmp(buffer, target, size);
	free(buffer);
	free(target);
	return match;
}

static int ce_compare_gitlink(struct cache_entry *ce)
{
	unsigned char sha1[20];

	/*
	 * We don't actually require that the .git directory
	 * under GITLINK directory be a valid git directory. It
	 * might even be missing (in case nobody populated that
	 * sub-project).
	 *
	 * If so, we consider it always to match.
	 */
	if (resolve_gitlink_ref(ce->name, "HEAD", sha1) < 0)
		return 0;
	return hashcmp(sha1, ce->sha1);
}

static int ce_modified_check_fs(struct cache_entry *ce, struct stat *st)
{
	switch (st->st_mode & S_IFMT) {
	case S_IFREG:
		if (ce_compare_data(ce, st))
			return DATA_CHANGED;
		break;
	case S_IFLNK:
		if (ce_compare_link(ce, xsize_t(st->st_size)))
			return DATA_CHANGED;
		break;
	case S_IFDIR:
		if (S_ISGITLINK(ce->ce_mode))
			return 0;
	default:
		return TYPE_CHANGED;
	}
	return 0;
}

static int ce_match_stat_basic(struct cache_entry *ce, struct stat *st)
{
	unsigned int changed = 0;

	if (ce->ce_flags & CE_REMOVE)
		return MODE_CHANGED | DATA_CHANGED | TYPE_CHANGED;

	switch (ce->ce_mode & S_IFMT) {
	case S_IFREG:
		changed |= !S_ISREG(st->st_mode) ? TYPE_CHANGED : 0;
		/* We consider only the owner x bit to be relevant for
		 * "mode changes"
		 */
		if (trust_executable_bit &&
		    (0100 & (ce->ce_mode ^ st->st_mode)))
			changed |= MODE_CHANGED;
		break;
	case S_IFLNK:
		if (!S_ISLNK(st->st_mode) &&
		    (has_symlinks || !S_ISREG(st->st_mode)))
			changed |= TYPE_CHANGED;
		break;
	case S_IFGITLINK:
		if (!S_ISDIR(st->st_mode))
			changed |= TYPE_CHANGED;
		else if (ce_compare_gitlink(ce))
			changed |= DATA_CHANGED;
		return changed;
	default:
		die("internal error: ce_mode is %o", ce->ce_mode);
	}
	if (ce->ce_mtime != (unsigned int) st->st_mtime)
		changed |= MTIME_CHANGED;
	if (ce->ce_ctime != (unsigned int) st->st_ctime)
		changed |= CTIME_CHANGED;

	if (ce->ce_uid != (unsigned int) st->st_uid ||
	    ce->ce_gid != (unsigned int) st->st_gid)
		changed |= OWNER_CHANGED;
	if (ce->ce_ino != (unsigned int) st->st_ino)
		changed |= INODE_CHANGED;

#ifdef USE_STDEV
	/*
	 * st_dev breaks on network filesystems where different
	 * clients will have different views of what "device"
	 * the filesystem is on
	 */
	if (ce->ce_dev != (unsigned int) st->st_dev)
		changed |= INODE_CHANGED;
#endif

	if (ce->ce_size != (unsigned int) st->st_size)
		changed |= DATA_CHANGED;

	return changed;
}

static int is_racy_timestamp(const struct index_state *istate, struct cache_entry *ce)
{
	return (!S_ISGITLINK(ce->ce_mode) &&
		istate->timestamp &&
		((unsigned int)istate->timestamp) <= ce->ce_mtime);
}

int ie_match_stat(const struct index_state *istate,
		  struct cache_entry *ce, struct stat *st,
		  unsigned int options)
{
	unsigned int changed;
	int ignore_valid = options & CE_MATCH_IGNORE_VALID;
	int assume_racy_is_modified = options & CE_MATCH_RACY_IS_DIRTY;

	/*
	 * If it's marked as always valid in the index, it's
	 * valid whatever the checked-out copy says.
	 */
	if (!ignore_valid && (ce->ce_flags & CE_VALID))
		return 0;

	changed = ce_match_stat_basic(ce, st);

	/*
	 * Within 1 second of this sequence:
	 * 	echo xyzzy >file && git-update-index --add file
	 * running this command:
	 * 	echo frotz >file
	 * would give a falsely clean cache entry.  The mtime and
	 * length match the cache, and other stat fields do not change.
	 *
	 * We could detect this at update-index time (the cache entry
	 * being registered/updated records the same time as "now")
	 * and delay the return from git-update-index, but that would
	 * effectively mean we can make at most one commit per second,
	 * which is not acceptable.  Instead, we check cache entries
	 * whose mtime are the same as the index file timestamp more
	 * carefully than others.
	 */
	if (!changed && is_racy_timestamp(istate, ce)) {
		if (assume_racy_is_modified)
			changed |= DATA_CHANGED;
		else
			changed |= ce_modified_check_fs(ce, st);
	}

	return changed;
}

int ie_modified(const struct index_state *istate,
		struct cache_entry *ce, struct stat *st, unsigned int options)
{
	int changed, changed_fs;

	changed = ie_match_stat(istate, ce, st, options);
	if (!changed)
		return 0;
	/*
	 * If the mode or type has changed, there's no point in trying
	 * to refresh the entry - it's not going to match
	 */
	if (changed & (MODE_CHANGED | TYPE_CHANGED))
		return changed;

	/* Immediately after read-tree or update-index --cacheinfo,
	 * the length field is zero.  For other cases the ce_size
	 * should match the SHA1 recorded in the index entry.
	 */
	if ((changed & DATA_CHANGED) && ce->ce_size != 0)
		return changed;

	changed_fs = ce_modified_check_fs(ce, st);
	if (changed_fs)
		return changed | changed_fs;
	return 0;
}

int base_name_compare(const char *name1, int len1, int mode1,
		      const char *name2, int len2, int mode2)
{
	unsigned char c1, c2;
	int len = len1 < len2 ? len1 : len2;
	int cmp;

	cmp = memcmp(name1, name2, len);
	if (cmp)
		return cmp;
	c1 = name1[len];
	c2 = name2[len];
	if (!c1 && S_ISDIR(mode1))
		c1 = '/';
	if (!c2 && S_ISDIR(mode2))
		c2 = '/';
	return (c1 < c2) ? -1 : (c1 > c2) ? 1 : 0;
}

/*
 * df_name_compare() is identical to base_name_compare(), except it
 * compares conflicting directory/file entries as equal. Note that
 * while a directory name compares as equal to a regular file, they
 * then individually compare _differently_ to a filename that has
 * a dot after the basename (because '\0' < '.' < '/').
 *
 * This is used by routines that want to traverse the git namespace
 * but then handle conflicting entries together when possible.
 */
int df_name_compare(const char *name1, int len1, int mode1,
		    const char *name2, int len2, int mode2)
{
	int len = len1 < len2 ? len1 : len2, cmp;
	unsigned char c1, c2;

	cmp = memcmp(name1, name2, len);
	if (cmp)
		return cmp;
	/* Directories and files compare equal (same length, same name) */
	if (len1 == len2)
		return 0;
	c1 = name1[len];
	if (!c1 && S_ISDIR(mode1))
		c1 = '/';
	c2 = name2[len];
	if (!c2 && S_ISDIR(mode2))
		c2 = '/';
	if (c1 == '/' && !c2)
		return 0;
	if (c2 == '/' && !c1)
		return 0;
	return c1 - c2;
}

int cache_name_compare(const char *name1, int flags1, const char *name2, int flags2)
{
	int len1 = flags1 & CE_NAMEMASK;
	int len2 = flags2 & CE_NAMEMASK;
	int len = len1 < len2 ? len1 : len2;
	int cmp;

	cmp = memcmp(name1, name2, len);
	if (cmp)
		return cmp;
	if (len1 < len2)
		return -1;
	if (len1 > len2)
		return 1;

	/* Compare stages  */
	flags1 &= CE_STAGEMASK;
	flags2 &= CE_STAGEMASK;

	if (flags1 < flags2)
		return -1;
	if (flags1 > flags2)
		return 1;
	return 0;
}

int index_name_pos(const struct index_state *istate, const char *name, int namelen)
{
	int first, last;

	first = 0;
	last = istate->cache_nr;
	while (last > first) {
		int next = (last + first) >> 1;
		struct cache_entry *ce = istate->cache[next];
		int cmp = cache_name_compare(name, namelen, ce->name, ce->ce_flags);
		if (!cmp)
			return next;
		if (cmp < 0) {
			last = next;
			continue;
		}
		first = next+1;
	}
	return -first-1;
}

/* Remove entry, return true if there are more entries to go.. */
int remove_index_entry_at(struct index_state *istate, int pos)
{
	struct cache_entry *ce = istate->cache[pos];

	remove_name_hash(ce);
	istate->cache_changed = 1;
	istate->cache_nr--;
	if (pos >= istate->cache_nr)
		return 0;
	memmove(istate->cache + pos,
		istate->cache + pos + 1,
		(istate->cache_nr - pos) * sizeof(struct cache_entry *));
	return 1;
}

int remove_file_from_index(struct index_state *istate, const char *path)
{
	int pos = index_name_pos(istate, path, strlen(path));
	if (pos < 0)
		pos = -pos-1;
	cache_tree_invalidate_path(istate->cache_tree, path);
	while (pos < istate->cache_nr && !strcmp(istate->cache[pos]->name, path))
		remove_index_entry_at(istate, pos);
	return 0;
}

static int compare_name(struct cache_entry *ce, const char *path, int namelen)
{
	return namelen != ce_namelen(ce) || memcmp(path, ce->name, namelen);
}

static int index_name_pos_also_unmerged(struct index_state *istate,
	const char *path, int namelen)
{
	int pos = index_name_pos(istate, path, namelen);
	struct cache_entry *ce;

	if (pos >= 0)
		return pos;

	/* maybe unmerged? */
	pos = -1 - pos;
	if (pos >= istate->cache_nr ||
			compare_name((ce = istate->cache[pos]), path, namelen))
		return -1;

	/* order of preference: stage 2, 1, 3 */
	if (ce_stage(ce) == 1 && pos + 1 < istate->cache_nr &&
			ce_stage((ce = istate->cache[pos + 1])) == 2 &&
			!compare_name(ce, path, namelen))
		pos++;
	return pos;
}

static int different_name(struct cache_entry *ce, struct cache_entry *alias)
<<<<<<< HEAD
{
	int len = ce_namelen(ce);
	return ce_namelen(alias) != len || memcmp(ce->name, alias->name, len);
}

/*
 * If we add a filename that aliases in the cache, we will use the
 * name that we already have - but we don't want to update the same
 * alias twice, because that implies that there were actually two
 * different files with aliasing names!
 *
 * So we use the CE_ADDED flag to verify that the alias was an old
 * one before we accept it as
 */
static struct cache_entry *create_alias_ce(struct cache_entry *ce, struct cache_entry *alias)
{
	int len;
	struct cache_entry *new;

	if (alias->ce_flags & CE_ADDED)
		die("Will not add file alias '%s' ('%s' already exists in index)", ce->name, alias->name);

	/* Ok, create the new entry using the name of the existing alias */
	len = ce_namelen(alias);
	new = xcalloc(1, cache_entry_size(len));
	memcpy(new->name, alias->name, len);
	copy_cache_entry(new, ce);
	free(ce);
	return new;
}

int add_file_to_index(struct index_state *istate, const char *path, int verbose)
{
	int size, namelen;
	struct stat st;
	struct cache_entry *ce, *alias;
	unsigned ce_option = CE_MATCH_IGNORE_VALID|CE_MATCH_RACY_IS_DIRTY;
=======
{
	int len = ce_namelen(ce);
	return ce_namelen(alias) != len || memcmp(ce->name, alias->name, len);
}
>>>>>>> c40641b7

/*
 * If we add a filename that aliases in the cache, we will use the
 * name that we already have - but we don't want to update the same
 * alias twice, because that implies that there were actually two
 * different files with aliasing names!
 *
 * So we use the CE_ADDED flag to verify that the alias was an old
 * one before we accept it as
 */
static struct cache_entry *create_alias_ce(struct cache_entry *ce, struct cache_entry *alias)
{
	int len;
	struct cache_entry *new;

	if (alias->ce_flags & CE_ADDED)
		die("Will not add file alias '%s' ('%s' already exists in index)", ce->name, alias->name);

	/* Ok, create the new entry using the name of the existing alias */
	len = ce_namelen(alias);
	new = xcalloc(1, cache_entry_size(len));
	memcpy(new->name, alias->name, len);
	copy_cache_entry(new, ce);
	free(ce);
	return new;
}

int add_to_index(struct index_state *istate, const char *path, struct stat *st, int verbose)
{
	int size, namelen;
	mode_t st_mode = st->st_mode;
	struct cache_entry *ce, *alias;
	unsigned ce_option = CE_MATCH_IGNORE_VALID|CE_MATCH_RACY_IS_DIRTY;

	if (!S_ISREG(st_mode) && !S_ISLNK(st_mode) && !S_ISDIR(st_mode))
		die("%s: can only add regular files, symbolic links or git-directories", path);

	namelen = strlen(path);
	if (S_ISDIR(st_mode)) {
		while (namelen && path[namelen-1] == '/')
			namelen--;
	}
	size = cache_entry_size(namelen);
	ce = xcalloc(1, size);
	memcpy(ce->name, path, namelen);
	ce->ce_flags = namelen;
	fill_stat_cache_info(ce, st);

	if (trust_executable_bit && has_symlinks)
		ce->ce_mode = create_ce_mode(st_mode);
	else {
		/* If there is an existing entry, pick the mode bits and type
		 * from it, otherwise assume unexecutable regular file.
		 */
		struct cache_entry *ent;
		int pos = index_name_pos_also_unmerged(istate, path, namelen);

		ent = (0 <= pos) ? istate->cache[pos] : NULL;
		ce->ce_mode = ce_mode_from_stat(ent, st_mode);
	}

	alias = index_name_exists(istate, ce->name, ce_namelen(ce), ignore_case);
<<<<<<< HEAD
	if (alias && !ce_stage(alias) && !ie_match_stat(istate, alias, &st, ce_option)) {
=======
	if (alias && !ce_stage(alias) && !ie_match_stat(istate, alias, st, ce_option)) {
>>>>>>> c40641b7
		/* Nothing changed, really */
		free(ce);
		ce_mark_uptodate(alias);
		alias->ce_flags |= CE_ADDED;
		return 0;
	}
<<<<<<< HEAD
	if (index_path(ce->sha1, path, &st, 1))
=======
	if (index_path(ce->sha1, path, st, 1))
>>>>>>> c40641b7
		die("unable to index file %s", path);
	if (ignore_case && alias && different_name(ce, alias))
		ce = create_alias_ce(ce, alias);
	ce->ce_flags |= CE_ADDED;
	if (add_index_entry(istate, ce, ADD_CACHE_OK_TO_ADD|ADD_CACHE_OK_TO_REPLACE))
		die("unable to add %s to index",path);
	if (verbose)
		printf("add '%s'\n", path);
	return 0;
}

int add_file_to_index(struct index_state *istate, const char *path, int verbose)
{
	struct stat st;
	if (lstat(path, &st))
		die("%s: unable to stat (%s)", path, strerror(errno));
	return add_to_index(istate, path, &st, verbose);
}

struct cache_entry *make_cache_entry(unsigned int mode,
		const unsigned char *sha1, const char *path, int stage,
		int refresh)
{
	int size, len;
	struct cache_entry *ce;

	if (!verify_path(path))
		return NULL;

	len = strlen(path);
	size = cache_entry_size(len);
	ce = xcalloc(1, size);

	hashcpy(ce->sha1, sha1);
	memcpy(ce->name, path, len);
	ce->ce_flags = create_ce_flags(len, stage);
	ce->ce_mode = create_ce_mode(mode);

	if (refresh)
		return refresh_cache_entry(ce, 0);

	return ce;
}

int ce_same_name(struct cache_entry *a, struct cache_entry *b)
{
	int len = ce_namelen(a);
	return ce_namelen(b) == len && !memcmp(a->name, b->name, len);
}

int ce_path_match(const struct cache_entry *ce, const char **pathspec)
{
	const char *match, *name;
	int len;

	if (!pathspec)
		return 1;

	len = ce_namelen(ce);
	name = ce->name;
	while ((match = *pathspec++) != NULL) {
		int matchlen = strlen(match);
		if (matchlen > len)
			continue;
		if (memcmp(name, match, matchlen))
			continue;
		if (matchlen && name[matchlen-1] == '/')
			return 1;
		if (name[matchlen] == '/' || !name[matchlen])
			return 1;
		if (!matchlen)
			return 1;
	}
	return 0;
}

/*
 * We fundamentally don't like some paths: we don't want
 * dot or dot-dot anywhere, and for obvious reasons don't
 * want to recurse into ".git" either.
 *
 * Also, we don't want double slashes or slashes at the
 * end that can make pathnames ambiguous.
 */
static int verify_dotfile(const char *rest)
{
	/*
	 * The first character was '.', but that
	 * has already been discarded, we now test
	 * the rest.
	 */
	switch (*rest) {
	/* "." is not allowed */
	case '\0': case '/':
		return 0;

	/*
	 * ".git" followed by  NUL or slash is bad. This
	 * shares the path end test with the ".." case.
	 */
	case 'g':
		if (rest[1] != 'i')
			break;
		if (rest[2] != 't')
			break;
		rest += 2;
	/* fallthrough */
	case '.':
		if (rest[1] == '\0' || rest[1] == '/')
			return 0;
	}
	return 1;
}

int verify_path(const char *path)
{
	char c;

	goto inside;
	for (;;) {
		if (!c)
			return 1;
		if (c == '/') {
inside:
			c = *path++;
			switch (c) {
			default:
				continue;
			case '/': case '\0':
				break;
			case '.':
				if (verify_dotfile(path))
					continue;
			}
			return 0;
		}
		c = *path++;
	}
}

/*
 * Do we have another file that has the beginning components being a
 * proper superset of the name we're trying to add?
 */
static int has_file_name(struct index_state *istate,
			 const struct cache_entry *ce, int pos, int ok_to_replace)
{
	int retval = 0;
	int len = ce_namelen(ce);
	int stage = ce_stage(ce);
	const char *name = ce->name;

	while (pos < istate->cache_nr) {
		struct cache_entry *p = istate->cache[pos++];

		if (len >= ce_namelen(p))
			break;
		if (memcmp(name, p->name, len))
			break;
		if (ce_stage(p) != stage)
			continue;
		if (p->name[len] != '/')
			continue;
		if (p->ce_flags & CE_REMOVE)
			continue;
		retval = -1;
		if (!ok_to_replace)
			break;
		remove_index_entry_at(istate, --pos);
	}
	return retval;
}

/*
 * Do we have another file with a pathname that is a proper
 * subset of the name we're trying to add?
 */
static int has_dir_name(struct index_state *istate,
			const struct cache_entry *ce, int pos, int ok_to_replace)
{
	int retval = 0;
	int stage = ce_stage(ce);
	const char *name = ce->name;
	const char *slash = name + ce_namelen(ce);

	for (;;) {
		int len;

		for (;;) {
			if (*--slash == '/')
				break;
			if (slash <= ce->name)
				return retval;
		}
		len = slash - name;

		pos = index_name_pos(istate, name, create_ce_flags(len, stage));
		if (pos >= 0) {
			/*
			 * Found one, but not so fast.  This could
			 * be a marker that says "I was here, but
			 * I am being removed".  Such an entry is
			 * not a part of the resulting tree, and
			 * it is Ok to have a directory at the same
			 * path.
			 */
			if (!(istate->cache[pos]->ce_flags & CE_REMOVE)) {
				retval = -1;
				if (!ok_to_replace)
					break;
				remove_index_entry_at(istate, pos);
				continue;
			}
		}
		else
			pos = -pos-1;

		/*
		 * Trivial optimization: if we find an entry that
		 * already matches the sub-directory, then we know
		 * we're ok, and we can exit.
		 */
		while (pos < istate->cache_nr) {
			struct cache_entry *p = istate->cache[pos];
			if ((ce_namelen(p) <= len) ||
			    (p->name[len] != '/') ||
			    memcmp(p->name, name, len))
				break; /* not our subdirectory */
			if (ce_stage(p) == stage && !(p->ce_flags & CE_REMOVE))
				/*
				 * p is at the same stage as our entry, and
				 * is a subdirectory of what we are looking
				 * at, so we cannot have conflicts at our
				 * level or anything shorter.
				 */
				return retval;
			pos++;
		}
	}
	return retval;
}

/* We may be in a situation where we already have path/file and path
 * is being added, or we already have path and path/file is being
 * added.  Either one would result in a nonsense tree that has path
 * twice when git-write-tree tries to write it out.  Prevent it.
 *
 * If ok-to-replace is specified, we remove the conflicting entries
 * from the cache so the caller should recompute the insert position.
 * When this happens, we return non-zero.
 */
static int check_file_directory_conflict(struct index_state *istate,
					 const struct cache_entry *ce,
					 int pos, int ok_to_replace)
{
	int retval;

	/*
	 * When ce is an "I am going away" entry, we allow it to be added
	 */
	if (ce->ce_flags & CE_REMOVE)
		return 0;

	/*
	 * We check if the path is a sub-path of a subsequent pathname
	 * first, since removing those will not change the position
	 * in the array.
	 */
	retval = has_file_name(istate, ce, pos, ok_to_replace);

	/*
	 * Then check if the path might have a clashing sub-directory
	 * before it.
	 */
	return retval + has_dir_name(istate, ce, pos, ok_to_replace);
}

static int add_index_entry_with_check(struct index_state *istate, struct cache_entry *ce, int option)
{
	int pos;
	int ok_to_add = option & ADD_CACHE_OK_TO_ADD;
	int ok_to_replace = option & ADD_CACHE_OK_TO_REPLACE;
	int skip_df_check = option & ADD_CACHE_SKIP_DFCHECK;

	cache_tree_invalidate_path(istate->cache_tree, ce->name);
	pos = index_name_pos(istate, ce->name, ce->ce_flags);

	/* existing match? Just replace it. */
	if (pos >= 0) {
		replace_index_entry(istate, pos, ce);
		return 0;
	}
	pos = -pos-1;

	/*
	 * Inserting a merged entry ("stage 0") into the index
	 * will always replace all non-merged entries..
	 */
	if (pos < istate->cache_nr && ce_stage(ce) == 0) {
		while (ce_same_name(istate->cache[pos], ce)) {
			ok_to_add = 1;
			if (!remove_index_entry_at(istate, pos))
				break;
		}
	}

	if (!ok_to_add)
		return -1;
	if (!verify_path(ce->name))
		return -1;

	if (!skip_df_check &&
	    check_file_directory_conflict(istate, ce, pos, ok_to_replace)) {
		if (!ok_to_replace)
			return error("'%s' appears as both a file and as a directory",
				     ce->name);
		pos = index_name_pos(istate, ce->name, ce->ce_flags);
		pos = -pos-1;
	}
	return pos + 1;
}

int add_index_entry(struct index_state *istate, struct cache_entry *ce, int option)
{
	int pos;

	if (option & ADD_CACHE_JUST_APPEND)
		pos = istate->cache_nr;
	else {
		int ret;
		ret = add_index_entry_with_check(istate, ce, option);
		if (ret <= 0)
			return ret;
		pos = ret - 1;
	}

	/* Make sure the array is big enough .. */
	if (istate->cache_nr == istate->cache_alloc) {
		istate->cache_alloc = alloc_nr(istate->cache_alloc);
		istate->cache = xrealloc(istate->cache,
					istate->cache_alloc * sizeof(struct cache_entry *));
	}

	/* Add it in.. */
	istate->cache_nr++;
	if (istate->cache_nr > pos + 1)
		memmove(istate->cache + pos + 1,
			istate->cache + pos,
			(istate->cache_nr - pos - 1) * sizeof(ce));
	set_index_entry(istate, pos, ce);
	istate->cache_changed = 1;
	return 0;
}

/*
 * "refresh" does not calculate a new sha1 file or bring the
 * cache up-to-date for mode/content changes. But what it
 * _does_ do is to "re-match" the stat information of a file
 * with the cache, so that you can refresh the cache for a
 * file that hasn't been changed but where the stat entry is
 * out of date.
 *
 * For example, you'd want to do this after doing a "git-read-tree",
 * to link up the stat cache details with the proper files.
 */
static struct cache_entry *refresh_cache_ent(struct index_state *istate,
					     struct cache_entry *ce,
					     unsigned int options, int *err)
{
	struct stat st;
	struct cache_entry *updated;
	int changed, size;
	int ignore_valid = options & CE_MATCH_IGNORE_VALID;

	if (ce_uptodate(ce))
		return ce;

	if (lstat(ce->name, &st) < 0) {
		if (err)
			*err = errno;
		return NULL;
	}

	changed = ie_match_stat(istate, ce, &st, options);
	if (!changed) {
		/*
		 * The path is unchanged.  If we were told to ignore
		 * valid bit, then we did the actual stat check and
		 * found that the entry is unmodified.  If the entry
		 * is not marked VALID, this is the place to mark it
		 * valid again, under "assume unchanged" mode.
		 */
		if (ignore_valid && assume_unchanged &&
		    !(ce->ce_flags & CE_VALID))
			; /* mark this one VALID again */
		else {
			/*
			 * We do not mark the index itself "modified"
			 * because CE_UPTODATE flag is in-core only;
			 * we are not going to write this change out.
			 */
			ce_mark_uptodate(ce);
			return ce;
		}
	}

	if (ie_modified(istate, ce, &st, options)) {
		if (err)
			*err = EINVAL;
		return NULL;
	}

	size = ce_size(ce);
	updated = xmalloc(size);
	memcpy(updated, ce, size);
	fill_stat_cache_info(updated, &st);
	/*
	 * If ignore_valid is not set, we should leave CE_VALID bit
	 * alone.  Otherwise, paths marked with --no-assume-unchanged
	 * (i.e. things to be edited) will reacquire CE_VALID bit
	 * automatically, which is not really what we want.
	 */
	if (!ignore_valid && assume_unchanged &&
	    !(ce->ce_flags & CE_VALID))
		updated->ce_flags &= ~CE_VALID;

	return updated;
}

int refresh_index(struct index_state *istate, unsigned int flags, const char **pathspec, char *seen)
{
	int i;
	int has_errors = 0;
	int really = (flags & REFRESH_REALLY) != 0;
	int allow_unmerged = (flags & REFRESH_UNMERGED) != 0;
	int quiet = (flags & REFRESH_QUIET) != 0;
	int not_new = (flags & REFRESH_IGNORE_MISSING) != 0;
	unsigned int options = really ? CE_MATCH_IGNORE_VALID : 0;

	for (i = 0; i < istate->cache_nr; i++) {
		struct cache_entry *ce, *new;
		int cache_errno = 0;

		ce = istate->cache[i];
		if (ce_stage(ce)) {
			while ((i < istate->cache_nr) &&
			       ! strcmp(istate->cache[i]->name, ce->name))
				i++;
			i--;
			if (allow_unmerged)
				continue;
			printf("%s: needs merge\n", ce->name);
			has_errors = 1;
			continue;
		}

		if (pathspec && !match_pathspec(pathspec, ce->name, strlen(ce->name), 0, seen))
			continue;

		new = refresh_cache_ent(istate, ce, options, &cache_errno);
		if (new == ce)
			continue;
		if (!new) {
			if (not_new && cache_errno == ENOENT)
				continue;
			if (really && cache_errno == EINVAL) {
				/* If we are doing --really-refresh that
				 * means the index is not valid anymore.
				 */
				ce->ce_flags &= ~CE_VALID;
				istate->cache_changed = 1;
			}
			if (quiet)
				continue;
			printf("%s: needs update\n", ce->name);
			has_errors = 1;
			continue;
		}

		replace_index_entry(istate, i, new);
	}
	return has_errors;
}

struct cache_entry *refresh_cache_entry(struct cache_entry *ce, int really)
{
	return refresh_cache_ent(&the_index, ce, really, NULL);
}

static int verify_hdr(struct cache_header *hdr, unsigned long size)
{
	SHA_CTX c;
	unsigned char sha1[20];

	if (hdr->hdr_signature != htonl(CACHE_SIGNATURE))
		return error("bad signature");
	if (hdr->hdr_version != htonl(2))
		return error("bad index version");
	SHA1_Init(&c);
	SHA1_Update(&c, hdr, size - 20);
	SHA1_Final(sha1, &c);
	if (hashcmp(sha1, (unsigned char *)hdr + size - 20))
		return error("bad index file sha1 signature");
	return 0;
}

static int read_index_extension(struct index_state *istate,
				const char *ext, void *data, unsigned long sz)
{
	switch (CACHE_EXT(ext)) {
	case CACHE_EXT_TREE:
		istate->cache_tree = cache_tree_read(data, sz);
		break;
	default:
		if (*ext < 'A' || 'Z' < *ext)
			return error("index uses %.4s extension, which we do not understand",
				     ext);
		fprintf(stderr, "ignoring %.4s extension\n", ext);
		break;
	}
	return 0;
}

int read_index(struct index_state *istate)
{
	return read_index_from(istate, get_index_file());
}

static void convert_from_disk(struct ondisk_cache_entry *ondisk, struct cache_entry *ce)
{
	size_t len;

	ce->ce_ctime = ntohl(ondisk->ctime.sec);
	ce->ce_mtime = ntohl(ondisk->mtime.sec);
	ce->ce_dev   = ntohl(ondisk->dev);
	ce->ce_ino   = ntohl(ondisk->ino);
	ce->ce_mode  = ntohl(ondisk->mode);
	ce->ce_uid   = ntohl(ondisk->uid);
	ce->ce_gid   = ntohl(ondisk->gid);
	ce->ce_size  = ntohl(ondisk->size);
	/* On-disk flags are just 16 bits */
	ce->ce_flags = ntohs(ondisk->flags);
	hashcpy(ce->sha1, ondisk->sha1);

	len = ce->ce_flags & CE_NAMEMASK;
	if (len == CE_NAMEMASK)
		len = strlen(ondisk->name);
	/*
	 * NEEDSWORK: If the original index is crafted, this copy could
	 * go unchecked.
	 */
	memcpy(ce->name, ondisk->name, len + 1);
}

static inline size_t estimate_cache_size(size_t ondisk_size, unsigned int entries)
{
	long per_entry;

	per_entry = sizeof(struct cache_entry) - sizeof(struct ondisk_cache_entry);

	/*
	 * Alignment can cause differences. This should be "alignof", but
	 * since that's a gcc'ism, just use the size of a pointer.
	 */
	per_entry += sizeof(void *);
	return ondisk_size + entries*per_entry;
}

/* remember to discard_cache() before reading a different cache! */
int read_index_from(struct index_state *istate, const char *path)
{
	int fd, i;
	struct stat st;
	unsigned long src_offset, dst_offset;
	struct cache_header *hdr;
	void *mmap;
	size_t mmap_size;

	errno = EBUSY;
	if (istate->alloc)
		return istate->cache_nr;

	errno = ENOENT;
	istate->timestamp = 0;
	fd = open(path, O_RDONLY);
	if (fd < 0) {
		if (errno == ENOENT)
			return 0;
		die("index file open failed (%s)", strerror(errno));
	}

	if (fstat(fd, &st))
		die("cannot stat the open index (%s)", strerror(errno));

	errno = EINVAL;
	mmap_size = xsize_t(st.st_size);
	if (mmap_size < sizeof(struct cache_header) + 20)
		die("index file smaller than expected");

	mmap = xmmap(NULL, mmap_size, PROT_READ | PROT_WRITE, MAP_PRIVATE, fd, 0);
	close(fd);
	if (mmap == MAP_FAILED)
		die("unable to map index file");

	hdr = mmap;
	if (verify_hdr(hdr, mmap_size) < 0)
		goto unmap;

	istate->cache_nr = ntohl(hdr->hdr_entries);
	istate->cache_alloc = alloc_nr(istate->cache_nr);
	istate->cache = xcalloc(istate->cache_alloc, sizeof(struct cache_entry *));

	/*
	 * The disk format is actually larger than the in-memory format,
	 * due to space for nsec etc, so even though the in-memory one
	 * has room for a few  more flags, we can allocate using the same
	 * index size
	 */
	istate->alloc = xmalloc(estimate_cache_size(mmap_size, istate->cache_nr));

	src_offset = sizeof(*hdr);
	dst_offset = 0;
	for (i = 0; i < istate->cache_nr; i++) {
		struct ondisk_cache_entry *disk_ce;
		struct cache_entry *ce;

		disk_ce = (struct ondisk_cache_entry *)((char *)mmap + src_offset);
		ce = (struct cache_entry *)((char *)istate->alloc + dst_offset);
		convert_from_disk(disk_ce, ce);
		set_index_entry(istate, i, ce);

		src_offset += ondisk_ce_size(ce);
		dst_offset += ce_size(ce);
	}
	istate->timestamp = st.st_mtime;
	while (src_offset <= mmap_size - 20 - 8) {
		/* After an array of active_nr index entries,
		 * there can be arbitrary number of extended
		 * sections, each of which is prefixed with
		 * extension name (4-byte) and section length
		 * in 4-byte network byte order.
		 */
		unsigned long extsize;
		memcpy(&extsize, (char *)mmap + src_offset + 4, 4);
		extsize = ntohl(extsize);
		if (read_index_extension(istate,
					 (const char *) mmap + src_offset,
					 (char *) mmap + src_offset + 8,
					 extsize) < 0)
			goto unmap;
		src_offset += 8;
		src_offset += extsize;
	}
	munmap(mmap, mmap_size);
	return istate->cache_nr;

unmap:
	munmap(mmap, mmap_size);
	errno = EINVAL;
	die("index file corrupt");
}

int discard_index(struct index_state *istate)
{
	istate->cache_nr = 0;
	istate->cache_changed = 0;
	istate->timestamp = 0;
	free_hash(&istate->name_hash);
	cache_tree_free(&(istate->cache_tree));
	free(istate->alloc);
	istate->alloc = NULL;

	/* no need to throw away allocated active_cache */
	return 0;
}

int unmerged_index(const struct index_state *istate)
{
	int i;
	for (i = 0; i < istate->cache_nr; i++) {
		if (ce_stage(istate->cache[i]))
			return 1;
	}
	return 0;
}

#define WRITE_BUFFER_SIZE 8192
static unsigned char write_buffer[WRITE_BUFFER_SIZE];
static unsigned long write_buffer_len;

static int ce_write_flush(SHA_CTX *context, int fd)
{
	unsigned int buffered = write_buffer_len;
	if (buffered) {
		SHA1_Update(context, write_buffer, buffered);
		if (write_in_full(fd, write_buffer, buffered) != buffered)
			return -1;
		write_buffer_len = 0;
	}
	return 0;
}

static int ce_write(SHA_CTX *context, int fd, void *data, unsigned int len)
{
	while (len) {
		unsigned int buffered = write_buffer_len;
		unsigned int partial = WRITE_BUFFER_SIZE - buffered;
		if (partial > len)
			partial = len;
		memcpy(write_buffer + buffered, data, partial);
		buffered += partial;
		if (buffered == WRITE_BUFFER_SIZE) {
			write_buffer_len = buffered;
			if (ce_write_flush(context, fd))
				return -1;
			buffered = 0;
		}
		write_buffer_len = buffered;
		len -= partial;
		data = (char *) data + partial;
	}
	return 0;
}

static int write_index_ext_header(SHA_CTX *context, int fd,
				  unsigned int ext, unsigned int sz)
{
	ext = htonl(ext);
	sz = htonl(sz);
	return ((ce_write(context, fd, &ext, 4) < 0) ||
		(ce_write(context, fd, &sz, 4) < 0)) ? -1 : 0;
}

static int ce_flush(SHA_CTX *context, int fd)
{
	unsigned int left = write_buffer_len;

	if (left) {
		write_buffer_len = 0;
		SHA1_Update(context, write_buffer, left);
	}

	/* Flush first if not enough space for SHA1 signature */
	if (left + 20 > WRITE_BUFFER_SIZE) {
		if (write_in_full(fd, write_buffer, left) != left)
			return -1;
		left = 0;
	}

	/* Append the SHA1 signature at the end */
	SHA1_Final(write_buffer + left, context);
	left += 20;
	return (write_in_full(fd, write_buffer, left) != left) ? -1 : 0;
}

static void ce_smudge_racily_clean_entry(struct cache_entry *ce)
{
	/*
	 * The only thing we care about in this function is to smudge the
	 * falsely clean entry due to touch-update-touch race, so we leave
	 * everything else as they are.  We are called for entries whose
	 * ce_mtime match the index file mtime.
	 */
	struct stat st;

	if (lstat(ce->name, &st) < 0)
		return;
	if (ce_match_stat_basic(ce, &st))
		return;
	if (ce_modified_check_fs(ce, &st)) {
		/* This is "racily clean"; smudge it.  Note that this
		 * is a tricky code.  At first glance, it may appear
		 * that it can break with this sequence:
		 *
		 * $ echo xyzzy >frotz
		 * $ git-update-index --add frotz
		 * $ : >frotz
		 * $ sleep 3
		 * $ echo filfre >nitfol
		 * $ git-update-index --add nitfol
		 *
		 * but it does not.  When the second update-index runs,
		 * it notices that the entry "frotz" has the same timestamp
		 * as index, and if we were to smudge it by resetting its
		 * size to zero here, then the object name recorded
		 * in index is the 6-byte file but the cached stat information
		 * becomes zero --- which would then match what we would
		 * obtain from the filesystem next time we stat("frotz").
		 *
		 * However, the second update-index, before calling
		 * this function, notices that the cached size is 6
		 * bytes and what is on the filesystem is an empty
		 * file, and never calls us, so the cached size information
		 * for "frotz" stays 6 which does not match the filesystem.
		 */
		ce->ce_size = 0;
	}
}

static int ce_write_entry(SHA_CTX *c, int fd, struct cache_entry *ce)
{
	int size = ondisk_ce_size(ce);
	struct ondisk_cache_entry *ondisk = xcalloc(1, size);

	ondisk->ctime.sec = htonl(ce->ce_ctime);
	ondisk->ctime.nsec = 0;
	ondisk->mtime.sec = htonl(ce->ce_mtime);
	ondisk->mtime.nsec = 0;
	ondisk->dev  = htonl(ce->ce_dev);
	ondisk->ino  = htonl(ce->ce_ino);
	ondisk->mode = htonl(ce->ce_mode);
	ondisk->uid  = htonl(ce->ce_uid);
	ondisk->gid  = htonl(ce->ce_gid);
	ondisk->size = htonl(ce->ce_size);
	hashcpy(ondisk->sha1, ce->sha1);
	ondisk->flags = htons(ce->ce_flags);
	memcpy(ondisk->name, ce->name, ce_namelen(ce));

	return ce_write(c, fd, ondisk, size);
}

int write_index(const struct index_state *istate, int newfd)
{
	SHA_CTX c;
	struct cache_header hdr;
	int i, err, removed;
	struct cache_entry **cache = istate->cache;
	int entries = istate->cache_nr;

	for (i = removed = 0; i < entries; i++)
		if (cache[i]->ce_flags & CE_REMOVE)
			removed++;

	hdr.hdr_signature = htonl(CACHE_SIGNATURE);
	hdr.hdr_version = htonl(2);
	hdr.hdr_entries = htonl(entries - removed);

	SHA1_Init(&c);
	if (ce_write(&c, newfd, &hdr, sizeof(hdr)) < 0)
		return -1;

	for (i = 0; i < entries; i++) {
		struct cache_entry *ce = cache[i];
		if (ce->ce_flags & CE_REMOVE)
			continue;
		if (!ce_uptodate(ce) && is_racy_timestamp(istate, ce))
			ce_smudge_racily_clean_entry(ce);
		if (ce_write_entry(&c, newfd, ce) < 0)
			return -1;
	}

	/* Write extension data here */
	if (istate->cache_tree) {
		struct strbuf sb;

		strbuf_init(&sb, 0);
		cache_tree_write(&sb, istate->cache_tree);
		err = write_index_ext_header(&c, newfd, CACHE_EXT_TREE, sb.len) < 0
			|| ce_write(&c, newfd, sb.buf, sb.len) < 0;
		strbuf_release(&sb);
		if (err)
			return -1;
	}
	return ce_flush(&c, newfd);
}<|MERGE_RESOLUTION|>--- conflicted
+++ resolved
@@ -431,7 +431,6 @@
 }
 
 static int different_name(struct cache_entry *ce, struct cache_entry *alias)
-<<<<<<< HEAD
 {
 	int len = ce_namelen(ce);
 	return ce_namelen(alias) != len || memcmp(ce->name, alias->name, len);
@@ -463,45 +462,6 @@
 	return new;
 }
 
-int add_file_to_index(struct index_state *istate, const char *path, int verbose)
-{
-	int size, namelen;
-	struct stat st;
-	struct cache_entry *ce, *alias;
-	unsigned ce_option = CE_MATCH_IGNORE_VALID|CE_MATCH_RACY_IS_DIRTY;
-=======
-{
-	int len = ce_namelen(ce);
-	return ce_namelen(alias) != len || memcmp(ce->name, alias->name, len);
-}
->>>>>>> c40641b7
-
-/*
- * If we add a filename that aliases in the cache, we will use the
- * name that we already have - but we don't want to update the same
- * alias twice, because that implies that there were actually two
- * different files with aliasing names!
- *
- * So we use the CE_ADDED flag to verify that the alias was an old
- * one before we accept it as
- */
-static struct cache_entry *create_alias_ce(struct cache_entry *ce, struct cache_entry *alias)
-{
-	int len;
-	struct cache_entry *new;
-
-	if (alias->ce_flags & CE_ADDED)
-		die("Will not add file alias '%s' ('%s' already exists in index)", ce->name, alias->name);
-
-	/* Ok, create the new entry using the name of the existing alias */
-	len = ce_namelen(alias);
-	new = xcalloc(1, cache_entry_size(len));
-	memcpy(new->name, alias->name, len);
-	copy_cache_entry(new, ce);
-	free(ce);
-	return new;
-}
-
 int add_to_index(struct index_state *istate, const char *path, struct stat *st, int verbose)
 {
 	int size, namelen;
@@ -537,22 +497,14 @@
 	}
 
 	alias = index_name_exists(istate, ce->name, ce_namelen(ce), ignore_case);
-<<<<<<< HEAD
-	if (alias && !ce_stage(alias) && !ie_match_stat(istate, alias, &st, ce_option)) {
-=======
 	if (alias && !ce_stage(alias) && !ie_match_stat(istate, alias, st, ce_option)) {
->>>>>>> c40641b7
 		/* Nothing changed, really */
 		free(ce);
 		ce_mark_uptodate(alias);
 		alias->ce_flags |= CE_ADDED;
 		return 0;
 	}
-<<<<<<< HEAD
-	if (index_path(ce->sha1, path, &st, 1))
-=======
 	if (index_path(ce->sha1, path, st, 1))
->>>>>>> c40641b7
 		die("unable to index file %s", path);
 	if (ignore_case && alias && different_name(ce, alias))
 		ce = create_alias_ce(ce, alias);
